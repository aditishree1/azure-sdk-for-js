{
  "name": "@azure/storage-queue",
  "sdk-type": "client",
<<<<<<< HEAD
  "version": "12.0.0-preview.2",
=======
  "version": "10.2.0",
>>>>>>> c71fe51a
  "description": "Microsoft Azure Storage SDK for JavaScript - Queue",
  "main": "./dist/index.js",
  "module": "./dist-esm/src/index.js",
  "browser": {
    "./dist/index.js": "./browser/azure-storage-queue.min.js",
    "./dist-esm/src/index.js": "./dist-esm/src/index.browser.js",
    "./dist-esm/src/credentials/SharedKeyCredential.js": "./dist-esm/src/credentials/SharedKeyCredential.browser.js",
    "./dist-esm/test/utils/index.js": "./dist-esm/test/utils/index.browser.js",
    "os": false,
    "process": false
  },
  "types": "./typings/src/index.d.ts",
  "engines": {
    "node": ">=6.0.0"
  },
  "scripts": {
    "audit": "node ../../../common/scripts/rush-audit.js && rimraf node_modules package-lock.json && npm i --package-lock-only 2>&1 && npm audit",
    "build:autorest": "autorest ./swagger/README.md --typescript --use=@microsoft.azure/autorest.typescript@2.1.3",
    "build:browserzip": "gulp zip",
    "build:es6": "tsc -p tsconfig.json",
    "build:nodebrowser": "rollup -c 2>&1",
    "build:test": "npm run build:es6 && rollup -c rollup.test.config.js 2>&1",
    "build": "npm run build:es6 && npm run build:nodebrowser && npm run build:browserzip",
    "check-format": "prettier --list-different --config ../../.prettierrc.json \"src/**/*.ts\" \"test/**/*.ts\" \"*.{js,json}\"",
    "clean": "rimraf dist dist-esm dist-test typings temp browser/*.js* browser/*.zip statistics.html coverage coverage-browser .nyc_output *.tgz *.log test*.xml TEST*.xml",
    "extract-api": "tsc -p . && api-extractor run --local",
    "format": "prettier --write --config ../../.prettierrc.json \"src/**/*.ts\" \"test/**/*.ts\" \"*.{js,json}\"",
    "integration-test:browser": "karma start --single-run",
    "integration-test:node": "nyc mocha --require source-map-support/register --reporter mocha-multi --reporter-options spec=-,mocha-junit-reporter=- --full-trace -t 120000 --retries 2 dist-test/index.node.js",
    "integration-test": "npm run integration-test:node && npm run integration-test:browser",
    "lint:fix": "eslint -c ../../.eslintrc.json src test samples --ext .ts --fix",
    "lint": "eslint -c ../../.eslintrc.json src test samples --ext .ts -f html -o storage-queue-lintReport.html || exit 0",
    "pack": "npm pack 2>&1",
    "prebuild": "npm run clean",
    "test:browser": "npm run clean && npm run build:test && npm run integration-test:browser",
    "test:node": "npm run clean && npm run build:test && npm run integration-test:node",
    "test": "npm run clean && npm run build:test && npm run integration-test",
    "unit-test:browser": "cross-env TEST_MODE=playback npm run integration-test:browser",
    "unit-test:node": "cross-env TEST_MODE=playback npm run integration-test:node",
    "unit-test": "npm run unit-test:node && npm run unit-test:browser"
  },
  "files": [
    "BreakingChanges.md",
    "browser/ThirdPartyNotices.txt",
    "browser/*.min.js*",
    "dist/",
    "dist-esm/src/",
    "LICENSE",
    "src/",
    "typings/src",
    "tsconfig.json"
  ],
  "repository": {
    "type": "git",
    "url": "git+https://github.com/Azure/azure-sdk-for-js.git"
  },
  "keywords": [
    "Azure",
    "Storage",
    "Queue",
    "Node.js",
    "TypeScript",
    "JavaScript",
    "Browser"
  ],
  "author": "Microsoft Corporation",
  "license": "MIT",
  "bugs": {
    "url": "https://github.com/Azure/azure-sdk-for-js/issues"
  },
  "homepage": "https://github.com/Azure/azure-sdk-for-js#readme",
  "sideEffects": false,
  "dependencies": {
<<<<<<< HEAD
    "@azure/abort-controller": "1.0.0-preview.1",
    "@azure/core-http": "1.0.0-preview.2",
    "@azure/core-paging": "1.0.0-preview.1",
=======
    "@azure/ms-rest-js": "^2.0.0",
>>>>>>> c71fe51a
    "tslib": "^1.9.3"
  },
  "devDependencies": {
    "@azure/identity": "1.0.0-preview.2",
    "@microsoft/api-extractor": "^7.1.5",
    "@types/dotenv": "^6.1.0",
    "@types/fs-extra": "^8.0.0",
    "@types/mocha": "^5.2.5",
    "@types/nise": "^1.4.0",
    "@types/nock": "^10.0.1",
    "@types/node": "^8.0.0",
    "@types/query-string": "6.2.0",
    "@typescript-eslint/eslint-plugin": "^2.0.0",
    "@typescript-eslint/parser": "^2.0.0",
    "assert": "^1.4.1",
    "cross-env": "^5.2.0",
    "dotenv": "^8.0.0",
    "es6-promise": "^4.2.5",
    "eslint": "^6.1.0",
    "eslint-config-prettier": "^6.0.0",
    "eslint-plugin-no-null": "^1.0.2",
    "eslint-plugin-no-only-tests": "^2.3.0",
    "eslint-plugin-promise": "^4.1.1",
    "fs-extra": "^8.1.0",
    "gulp": "^4.0.0",
    "gulp-zip": "^5.0.0",
    "inherits": "^2.0.3",
    "karma": "^4.0.1",
    "karma-chrome-launcher": "^3.0.0",
    "karma-coverage": "^1.1.2",
    "karma-edge-launcher": "^0.4.2",
    "karma-env-preprocessor": "^0.1.1",
    "karma-firefox-launcher": "^1.1.0",
    "karma-ie-launcher": "^1.0.0",
    "karma-json-preprocessor": "^0.3.3",
    "karma-json-to-file-reporter": "^1.0.1",
    "karma-junit-reporter": "^1.2.0",
    "karma-mocha": "^1.3.0",
    "karma-mocha-reporter": "^2.2.5",
    "karma-remap-coverage": "^0.1.5",
    "mocha": "^5.2.0",
    "mocha-junit-reporter": "^1.18.0",
    "mocha-multi": "^1.0.1",
    "nise": "^1.4.10",
    "nock": "^10.0.6",
    "nyc": "^14.0.0",
    "prettier": "^1.16.4",
    "puppeteer": "^1.11.0",
    "query-string": "^5.0.0",
    "rimraf": "^2.6.2",
    "rollup": "^1.16.3",
    "rollup-plugin-commonjs": "^10.0.0",
    "rollup-plugin-multi-entry": "^2.1.0",
    "rollup-plugin-node-resolve": "^5.0.2",
    "rollup-plugin-replace": "^2.1.0",
    "rollup-plugin-shim": "^1.0.0",
    "rollup-plugin-sourcemaps": "^0.4.2",
    "rollup-plugin-terser": "^5.1.1",
    "rollup-plugin-visualizer": "^2.0.0",
    "source-map-support": "^0.5.9",
    "ts-node": "^8.3.0",
    "typescript": "^3.2.2",
    "util": "^0.12.1"
  }
}<|MERGE_RESOLUTION|>--- conflicted
+++ resolved
@@ -1,11 +1,7 @@
 {
   "name": "@azure/storage-queue",
   "sdk-type": "client",
-<<<<<<< HEAD
   "version": "12.0.0-preview.2",
-=======
-  "version": "10.2.0",
->>>>>>> c71fe51a
   "description": "Microsoft Azure Storage SDK for JavaScript - Queue",
   "main": "./dist/index.js",
   "module": "./dist-esm/src/index.js",
@@ -79,13 +75,9 @@
   "homepage": "https://github.com/Azure/azure-sdk-for-js#readme",
   "sideEffects": false,
   "dependencies": {
-<<<<<<< HEAD
     "@azure/abort-controller": "1.0.0-preview.1",
     "@azure/core-http": "1.0.0-preview.2",
     "@azure/core-paging": "1.0.0-preview.1",
-=======
-    "@azure/ms-rest-js": "^2.0.0",
->>>>>>> c71fe51a
     "tslib": "^1.9.3"
   },
   "devDependencies": {
