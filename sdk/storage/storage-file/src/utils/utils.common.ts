<<<<<<< HEAD
// Copyright (c) Microsoft Corporation. All rights reserved.
// Licensed under the MIT License.

import * as fs from "fs";
import { AbortSignalLike } from "@azure/abort-controller";
import { HttpHeaders, isNode, URLBuilder } from "@azure/core-http";
import { HeaderConstants, URLConstants } from "./constants";
=======
import { AbortSignalLike, isNode, URLBuilder } from "@azure/ms-rest-js";
>>>>>>> c71fe51a

/**
 * Reserved URL characters must be properly escaped for Storage services like Blob or File.
 *
 * ## URL encode and escape strategy for JS SDKs
 *
 * When customers pass a URL string into XXXClient classes constructor, the URL string may already be URL encoded or not.
 * But before sending to Azure Storage server, the URL must be encoded. However, it's hard for a SDK to guess whether the URL
 * string has been encoded or not. We have 2 potential strategies, and chose strategy two for the XXXClient constructors.
 *
 * ### Strategy One: Assume the customer URL string is not encoded, and always encode URL string in SDK.
 *
 * This is what legacy V2 SDK does, simple and works for most of the cases.
 * - When customer URL string is "http://account.blob.core.windows.net/con/b:",
 *   SDK will encode it to "http://account.blob.core.windows.net/con/b%3A" and send to server. A blob named "b:" will be created.
 * - When customer URL string is "http://account.blob.core.windows.net/con/b%3A",
 *   SDK will encode it to "http://account.blob.core.windows.net/con/b%253A" and send to server. A blob named "b%3A" will be created.
 *
 * But this strategy will make it not possible to create a blob with "?" in it's name. Because when customer URL string is
 * "http://account.blob.core.windows.net/con/blob?name", the "?name" will be treated as URL paramter instead of blob name.
 * If customer URL string is "http://account.blob.core.windows.net/con/blob%3Fname", a blob named "blob%3Fname" will be created.
 * V2 SDK doesn't have this issue because it doesn't allow customer pass in a full URL, it accepts a separate blob name and encodeURIComponent for it.
 * We cannot accept a SDK cannot create a blob name with "?". So we implement strategy two:
 *
 * ### Strategy Two: SDK doesn't assume the URL has been encoded or not. It will just escape the special characters.
 *
 * This is what V10 Blob Go SDK does. It accepts a URL type in Go, and call url.EscapedPath() to escape the special chars unescaped.
 * - When customer URL string is "http://account.blob.core.windows.net/con/b:",
 *   SDK will escape ":" like "http://account.blob.core.windows.net/con/b%3A" and send to server. A blob named "b:" will be created.
 * - When customer URL string is "http://account.blob.core.windows.net/con/b%3A",
 *   There is no special characters, so send "http://account.blob.core.windows.net/con/b%3A" to server. A blob named "b:" will be created.
 * - When customer URL string is "http://account.blob.core.windows.net/con/b%253A",
 *   There is no special characters, so send "http://account.blob.core.windows.net/con/b%253A" to server. A blob named "b%3A" will be created.
 *
 * This strategy gives us flexibility to create with any special characters. But "%" will be treated as a special characters, if the URL string
 * is not encoded, there shouldn't a "%" in the URL string, otherwise the URL is not a valid URL.
 * If customer needs to create a blob with "%" in it's blob name, use "%25" insead of "%". Just like above 3rd sample.
 * And following URL strings are invalid:
 * - "http://account.blob.core.windows.net/con/b%"
 * - "http://account.blob.core.windows.net/con/b%2"
 * - "http://account.blob.core.windows.net/con/b%G"
 *
 * Another special character is "?", use "%2F" to represent a blob name with "?" in a URL string.
 *
 * ### Strategy for containerName, blobName or other specific XXXName parameters in methods such as `ContainerClient.getBlobClient(blobName)`
 *
 * We will apply strategy one, and call encodeURIComponent for these parameters like blobName. Because what customers passes in is a plain name instead of a URL.
 *
 * @see https://docs.microsoft.com/en-us/rest/api/storageservices/naming-and-referencing-containers--blobs--and-metadata
 * @see https://docs.microsoft.com/en-us/rest/api/storageservices/naming-and-referencing-shares--directories--files--and-metadata
 *
 * @export
 * @param {string} url
 * @returns {string}
 */
export function escapeURLPath(url: string): string {
  const urlParsed = URLBuilder.parse(url);

  let path = urlParsed.getPath();
  path = path || "/";

  path = escape(path);
  urlParsed.setPath(path);

  return urlParsed.toString();
}

/**
 * Extracts the parts of an Azure Storage account connection string.
 *
 * @export
 * @param {string} connectionString Connection string.
 * @returns {{ kind: "AccountConnString" | "SASConnString", url: string, [key: string]: any }} String key value pairs of the storage account's url and credentials.
 */
export function extractConnectionStringParts(
  connectionString: string
): { kind: "AccountConnString" | "SASConnString"; url: string; [key: string]: any } {
  // Account connection string
  if (
    connectionString.search("DefaultEndpointsProtocol=") !== -1 &&
    connectionString.search("AccountKey=") !== -1
  ) {
    const matchCredentials = connectionString.match(
      "DefaultEndpointsProtocol=(.*);AccountName=(.*);AccountKey=(.*);EndpointSuffix=(.*)"
    );

    let defaultEndpointsProtocol;
    let accountName;
    let accountKey;
    let endpointSuffix;

    try {
      defaultEndpointsProtocol = matchCredentials![1] || "";
      accountName = matchCredentials![2] || "";
      accountKey = Buffer.from(matchCredentials![3], "base64");
      endpointSuffix = matchCredentials![4] || "";
    } catch (err) {
      throw new Error("Invalid Account Connection String");
    }

    const protocol = defaultEndpointsProtocol.toLowerCase();
    if (protocol !== "https" && protocol !== "http") {
      throw new Error(
        "Invalid DefaultEndpointsProtocol in the provided Connection String. Expecting 'https' or 'http'"
      );
    } else if (!accountName) {
      throw new Error("Invalid AccountName in the provided Connection String");
    } else if (accountKey.length === 0) {
      throw new Error("Invalid AccountKey in the provided Connection String");
    } else if (!endpointSuffix) {
      throw new Error("Invalid EndpointSuffix in the provided Connection String");
    }

    const url = `${defaultEndpointsProtocol}://${accountName}.file.${endpointSuffix}`;

    return {
      kind: "AccountConnString",
      url,
      accountName,
      accountKey
    };
  } else {
    // SAS connection string
    const matchCredentials = connectionString.match(
      "BlobEndpoint=(.*)/;QueueEndpoint=(.*)/;FileEndpoint=(.*)/;TableEndpoint=(.*)/;SharedAccessSignature=(.*)"
    );
    let endpoint;
    let accountSas;
    try {
      endpoint = matchCredentials![3] || "";
      accountSas = matchCredentials![5] || "";
    } catch (error) {
      throw new Error("Invalid SAS Connection String");
    }

    if (!endpoint) {
      throw new Error("Invalid QueueEndpoint in the provided SAS Connection String");
    } else if (!accountSas) {
      throw new Error("Invalid SharedAccessSignature in the provided SAS Connection String");
    }

    return { kind: "SASConnString", url: endpoint, accountSas };
  }
}

/**
 * Internal escape method implemented Strategy Two mentioned in escapeURL() description.
 *
 * @param {string} text
 * @returns {string}
 */
function escape(text: string): string {
  return encodeURIComponent(text)
    .replace(/%2F/g, "/") // Don't escape for "/"
    .replace(/'/g, "%27") // Escape for "'"
    .replace(/\+/g, "%20")
    .replace(/%25/g, "%"); // Revert encoded "%"
}

/**
 * Append a string to URL path. Will remove duplicated "/" in front of the string
 * when URL path ends with a "/".
 *
 * @export
 * @param {string} url Source URL string
 * @param {string} name String to be appended to URL
 * @returns {string} An updated URL string
 */
export function appendToURLPath(url: string, name: string): string {
  const urlParsed = URLBuilder.parse(url);

  let path = urlParsed.getPath();
  path = path ? (path.endsWith("/") ? `${path}${name}` : `${path}/${name}`) : name;
  urlParsed.setPath(path);

  return urlParsed.toString();
}

/**
 * Set URL parameter name and value. If name exists in URL parameters, old value
 * will be replaced by name key. If not provide value, the parameter will be deleted.
 *
 * @export
 * @param {string} url Source URL string
 * @param {string} name Parameter name
 * @param {string} [value] Parameter value
 * @returns {string} An updated URL string
 */
export function setURLParameter(url: string, name: string, value?: string): string {
  const urlParsed = URLBuilder.parse(url);
  urlParsed.setQueryParameter(name, value);
  return urlParsed.toString();
}

/**
 * Get URL parameter by name.
 *
 * @export
 * @param {string} url
 * @param {string} name
 * @returns {(string | string[] | undefined)}
 */
export function getURLParameter(url: string, name: string): string | string[] | undefined {
  const urlParsed = URLBuilder.parse(url);
  return urlParsed.getQueryParameterValue(name);
}

/**
 * Set URL host.
 *
 * @export
 * @param {string} url Source URL string
 * @param {string} host New host string
 * @returns An updated URL string
 */
export function setURLHost(url: string, host: string): string {
  const urlParsed = URLBuilder.parse(url);
  urlParsed.setHost(host);
  return urlParsed.toString();
}

/**
 * Get URL path from an URL string.
 *
 * @export
 * @param {string} url Source URL string
 * @returns {(string | undefined)}
 */
export function getURLPath(url: string): string | undefined {
  const urlParsed = URLBuilder.parse(url);
  return urlParsed.getPath();
}

/**
 * Get URL query key value pairs from an URL string.
 *
 * @export
 * @param {string} url
 * @returns {{[key: string]: string}}
 */
export function getURLQueries(url: string): { [key: string]: string } {
  let queryString = URLBuilder.parse(url).getQuery();
  if (!queryString) {
    return {};
  }

  queryString = queryString.trim();
  queryString = queryString.startsWith("?") ? queryString.substr(1) : queryString;

  let querySubStrings: string[] = queryString.split("&");
  querySubStrings = querySubStrings.filter((value: string) => {
    const indexOfEqual = value.indexOf("=");
    const lastIndexOfEqual = value.lastIndexOf("=");
<<<<<<< HEAD
    return indexOfEqual > 0 && indexOfEqual === lastIndexOfEqual;
=======
    return (
      indexOfEqual > 0 && indexOfEqual === lastIndexOfEqual
    );
>>>>>>> c71fe51a
  });

  const queries: { [key: string]: string } = {};
  for (const querySubString of querySubStrings) {
    const splitResults = querySubString.split("=");
    const key: string = splitResults[0];
    const value: string = splitResults[1];
    queries[key] = value;
  }

  return queries;
}

/**
 * Rounds a date off to seconds.
 *
 * @export
 * @param {Date} date
 * @param {boolean} [withMilliseconds=true] If true, YYYY-MM-DDThh:mm:ss.fffffffZ will be returned;
 *                                          If false, YYYY-MM-DDThh:mm:ssZ will be returned.
 * @returns {string} Date string in ISO8061 format, with or without 7 milliseconds component
 */
export function truncatedISO8061Date(date: Date, withMilliseconds: boolean = true): string {
  // Date.toISOString() will return like "2018-10-29T06:34:36.139Z"
  const dateString = date.toISOString();

  return withMilliseconds
    ? dateString.substring(0, dateString.length - 1) + "0000" + "Z"
    : dateString.substring(0, dateString.length - 5) + "Z";
}

/**
 * Base64 encode.
 *
 * @export
 * @param {string} content
 * @returns {string}
 */
export function base64encode(content: string): string {
  return !isNode ? btoa(content) : Buffer.from(content).toString("base64");
}

/**
 * Base64 decode.
 *
 * @export
 * @param {string} encodedString
 * @returns {string}
 */
export function base64decode(encodedString: string): string {
  return !isNode ? atob(encodedString) : Buffer.from(encodedString, "base64").toString();
}

/**
 * Delay specified time interval.
 *
 * @export
 * @param {number} timeInMs
 * @param {AbortSignalLike} [aborter]
 * @param {Error} [abortError]
 */
export async function delay(timeInMs: number, aborter?: AbortSignalLike, abortError?: Error) {
  return new Promise((resolve, reject) => {
    let timeout: any;

    const abortHandler = () => {
      if (timeout !== undefined) {
        clearTimeout(timeout);
      }
      reject(abortError);
    };

    const resolveHandler = () => {
      if (aborter !== undefined) {
        aborter.removeEventListener("abort", abortHandler);
      }
      resolve();
    };

    timeout = setTimeout(resolveHandler, timeInMs);
    if (aborter !== undefined) {
      aborter.addEventListener("abort", abortHandler);
    }
  });
}

/**
 * String.prototype.padStart()
 *
 * @export
 * @param {string} currentString
 * @param {number} targetLength
 * @param {string} [padString=" "]
 * @returns {string}
 */
export function padStart(
  currentString: string,
  targetLength: number,
  padString: string = " "
): string {
  if (String.prototype.padStart) {
    return currentString.padStart(targetLength, padString);
  }

  padString = padString || " ";
  if (currentString.length > targetLength) {
    return currentString;
  } else {
    targetLength = targetLength - currentString.length;
    if (targetLength > padString.length) {
      padString += padString.repeat(targetLength / padString.length);
    }
    return padString.slice(0, targetLength) + currentString;
  }
}

export function sanitizeURL(url: string): string {
  let safeURL: string = url;
  if (getURLParameter(safeURL, URLConstants.Parameters.SIGNATURE)) {
    safeURL = setURLParameter(safeURL, URLConstants.Parameters.SIGNATURE, "*****");
  }

  return safeURL;
}

export function sanitizeHeaders(originalHeader: HttpHeaders): HttpHeaders {
  const headers: HttpHeaders = new HttpHeaders();
  for (const header of originalHeader.headersArray()) {
    if (header.name.toLowerCase() === HeaderConstants.AUTHORIZATION) {
      headers.set(header.name, "*****");
    } else if (header.name.toLowerCase() === HeaderConstants.X_MS_COPY_SOURCE) {
      headers.set(header.name, sanitizeURL(header.value));
    } else {
      headers.set(header.name, header.value);
    }
  }

  return headers;
}

/**
 * ONLY AVAILABLE IN NODE.JS RUNTIME.
 *
 * Writes the content of a readstream to a local file. Returns a Promise which is completed after the file handle is closed.
 * If Promise is rejected, the reason will be set to the first error raised by either the
 * ReadableStream or the fs.WriteStream.
 *
 * @export
 * @param {NodeJS.ReadableStream} rs The read stream.
 * @param {string} file Destination file path.
 * @returns {Promise<void>}
 */
export async function readStreamToLocalFile(rs: NodeJS.ReadableStream, file: string) {
  return new Promise<void>((resolve, reject) => {
    const ws = fs.createWriteStream(file);

    // Set STREAM_DEBUG env var to log stream events while running tests
    if (process.env.STREAM_DEBUG) {
      rs.on("close", () => console.log("rs.close"));
      rs.on("data", () => console.log("rs.data"));
      rs.on("end", () => console.log("rs.end"));
      rs.on("error", () => console.log("rs.error"));

      ws.on("close", () => console.log("ws.close"));
      ws.on("drain", () => console.log("ws.drain"));
      ws.on("error", () => console.log("ws.error"));
      ws.on("finish", () => console.log("ws.finish"));
      ws.on("pipe", () => console.log("ws.pipe"));
      ws.on("unpipe", () => console.log("ws.unpipe"));
    }

    let error: Error;

    rs.on("error", (err: Error) => {
      // First error wins
      if (!error) {
        error = err;
      }

      // When rs.error is raised, rs.end will never be raised automatically, so it must be raised manually
      // to ensure ws.close is eventually raised.
      rs.emit("end");
    });

    ws.on("error", (err: Error) => {
      // First error wins
      if (!error) {
        error = err;
      }
    });

    ws.on("close", () => {
      if (error) {
        reject(error);
      } else {
        resolve();
      }
    });

    rs.pipe(ws);
  });
}<|MERGE_RESOLUTION|>--- conflicted
+++ resolved
@@ -1,4 +1,3 @@
-<<<<<<< HEAD
 // Copyright (c) Microsoft Corporation. All rights reserved.
 // Licensed under the MIT License.
 
@@ -6,9 +5,6 @@
 import { AbortSignalLike } from "@azure/abort-controller";
 import { HttpHeaders, isNode, URLBuilder } from "@azure/core-http";
 import { HeaderConstants, URLConstants } from "./constants";
-=======
-import { AbortSignalLike, isNode, URLBuilder } from "@azure/ms-rest-js";
->>>>>>> c71fe51a
 
 /**
  * Reserved URL characters must be properly escaped for Storage services like Blob or File.
@@ -262,13 +258,9 @@
   querySubStrings = querySubStrings.filter((value: string) => {
     const indexOfEqual = value.indexOf("=");
     const lastIndexOfEqual = value.lastIndexOf("=");
-<<<<<<< HEAD
-    return indexOfEqual > 0 && indexOfEqual === lastIndexOfEqual;
-=======
     return (
       indexOfEqual > 0 && indexOfEqual === lastIndexOfEqual
     );
->>>>>>> c71fe51a
   });
 
   const queries: { [key: string]: string } = {};
