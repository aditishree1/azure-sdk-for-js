const execa = require("execa");
<<<<<<< HEAD

// /let tsVersionsToCheckCompatibility = ["4.1"];

let tsVersionsToCheckCompatibility = [];
=======
let tsVersionsToCheckCompatibility = ["4.2"];
>>>>>>> 648c9572

if (!process.env.SKIP_LATEST) {
  tsVersionsToCheckCompatibility.push("latest");
}

async function exec(cmd) {
  const command = execa(cmd, { cwd: "./consumer-test", shell: true });
  command.stderr.pipe(process.stderr);
  command.stdout.pipe(process.stdout);
  return command;
}

(async () => {
  try {
    console.log("Running typescript consumer test against", tsVersionsToCheckCompatibility);
    for (const version of tsVersionsToCheckCompatibility) {
      console.log(`Compiling with typescript@${version} - Basic`);
      await exec(
        `npx -p typescript@${version} tsc ./test.ts --allowSyntheticDefaultImports true --target ES5`
      );
      console.log(`Compiling with typescript@${version} - Custom lib`);
      await exec(
        `npx -p typescript@${version} tsc ./test.ts --allowSyntheticDefaultImports true --lib es2018`
      );
    }
    process.exit(0);
  } catch (error) {
    console.log("Typescript consumer test failed!");
    console.log(error);
    process.exit(1);
  }
})();<|MERGE_RESOLUTION|>--- conflicted
+++ resolved
@@ -1,12 +1,5 @@
 const execa = require("execa");
-<<<<<<< HEAD
-
-// /let tsVersionsToCheckCompatibility = ["4.1"];
-
-let tsVersionsToCheckCompatibility = [];
-=======
 let tsVersionsToCheckCompatibility = ["4.2"];
->>>>>>> 648c9572
 
 if (!process.env.SKIP_LATEST) {
   tsVersionsToCheckCompatibility.push("latest");
