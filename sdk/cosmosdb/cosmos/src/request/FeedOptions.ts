// Copyright (c) Microsoft Corporation.
// Licensed under the MIT license.
import { PartitionKey } from "../documents";
import { SharedOptions } from "./SharedOptions";

/**
 * The feed options and query methods.
 */
export interface FeedOptions extends SharedOptions {
  /** Opaque token for continuing the enumeration. Default: undefined
   * @deprecated Use continuationToken instead.
   */
  continuation?: string;
  /** Opaque token for continuing the enumeration. Default: undefined */
  continuationToken?: string;
  /**
   * Limits the size of the continuation token in the response. Default: undefined
   *
   * Continuation Tokens contain optional data that can be removed from the serialization before writing it out to a header.
   * By default we are capping this to 1kb to avoid long headers (Node.js has a global header size limit).
   * A user may set this field to allow for longer headers, which can help the backend optimize query execution."
   */
  continuationTokenLimitInKB?: number;
  /**
   * Allow scan on the queries which couldn't be served as indexing was opted out on the requested paths. Default: false
   *
   * In general, it is best to avoid using this setting. Scans are relatively expensive and take a long time to serve.
   */
  enableScanInQuery?: boolean;
  /**
   * The maximum number of concurrent operations that run client side during parallel query execution in the
   * Azure Cosmos DB database service. Negative values make the system automatically decides the number of
   * concurrent operations to run. Default: 0 (no parallelism)
   */
  maxDegreeOfParallelism?: number;
  /**
   * Max number of items to be returned in the enumeration operation. Default: undefined (server will defined payload)
   *
   * Expirimenting with this value can usually result in the biggest performance changes to the query.
   *
   * The smaller the item count, the faster the first result will be delivered (for non-aggregates). For larger amounts,
   * it will take longer to serve the request, but you'll usually get better throughput for large queries (i.e. if you need 1000 items
   * before you can do any other actions, set `maxItemCount` to 1000. If you can start doing work after the first 100, set `maxItemCount` to 100.)
   */
  maxItemCount?: number;
  /**
   * Note: consider using changeFeed instead.
   *
   * Indicates a change feed request. Must be set to "Incremental feed", or omitted otherwise. Default: false
   */
  useIncrementalFeed?: boolean;
  /**
   * @internal
   * Indicates a change feed request in latestVersion mode.
   * Note: Not to be used directly. Use `ChangeFeedMode` instead to set the mode.
   */
  useLatestVersionFeed?: boolean;
  /**
   * @internal
   * Indicates a change feed request in allVersionsAndDelete mode. Default false.
   * Note: Not to be used directly. Use `ChangeFeedMode` instead to set the mode.
   */
  useAllVersionsAndDeletesFeed?: boolean;
  /** Conditions Associated with the request. */
  accessCondition?: {
    /** Conditional HTTP method header type (IfMatch or IfNoneMatch). */
    type: string;
    /** Conditional HTTP method header value (the _etag field from the last version you read). */
    condition: string;
  };
  /**
   * Enable returning query metrics in response headers. Default: false
   *
   * Used for debugging slow or expensive queries. Also increases response size and if you're using a low max header size in Node.js,
   * you can run into issues faster.
   */
  populateQueryMetrics?: boolean;
  /**
   * Enable buffering additional items during queries. Default: false
   *
   * This will buffer an additional page at a time (multiplied by maxDegreeOfParallelism) from the server in the background.
   * This improves latency by fetching pages before they are needed by the client. If you're draining all of the results from the
   * server, like `.fetchAll`, you should usually enable this. If you're only fetching one page at a time via continuation token,
   * you should avoid this. If you're draining more than one page, but not the entire result set, it may help improve latency, but
   * it will increase the total amount of RU/s use to serve the entire query (as some pages will be fetched more than once).
   */
  bufferItems?: boolean;
  /**
   * This setting forces the query to use a query plan. Default: false
   *
   * Note: this will disable continuation token support, even for single partition queries.
   *
   * For queries like aggregates and most cross partition queries, this happens anyway.
   * However, since the library doesn't know what type of query it is until we get back the first response,
   * some optimization can't happen until later.
   *
   * If this setting is enabled, it will force query plan for the query, which will save some network requests
   * and ensure parallelism can happen. Useful for when you know you're doing cross-partition or aggregate queries.
   */
  forceQueryPlan?: boolean;
  /** Limits the query to a specific partition key. Default: undefined
   *
   *  Scoping a query to a single partition can be accomplished two ways:
   *
   * `container.items.query('SELECT * from c', { partitionKey: "foo" }).toArray()`
   * `container.items.query('SELECT * from c WHERE c.yourPartitionKey = "foo"').toArray()`
   *
   * The former is useful when the query body is out of your control
   * but you still want to restrict it to a single partition. Example: an end user specified query.
   */
  partitionKey?: PartitionKey;
  /**
   * Enable returning index metrics in response headers. Default: false
   */
  populateIndexMetrics?: boolean;
  /**
<<<<<<< HEAD
   * @hidden
   *  containerRid for setting CollectionRidHeader */
  containerRid?: string;
=======
   * Specifies a custom maximum buffer size for storing final results for nonStreamingOrderBy queries.
   * This value is ignored if the query includes top/offset+limit clauses.
   */
  vectorSearchBufferSize?: number;
  /**
   * Disable the nonStreamingOrderBy query feature in supported query features.
   * Default: false. Set to true to avoid error from an old gateway that doesn't support this feature.
   */
  disableNonStreamingOrderByQuery?: boolean;
  /**
   * Valid only for non streaming order by query.
   * Default: false; When set to true, it allows queries to bypass the default behavior that blocks nonStreaming queries without top or limit clauses.
   */
  allowUnboundedNonStreamingQueries?: boolean;
>>>>>>> 8e593c81
}<|MERGE_RESOLUTION|>--- conflicted
+++ resolved
@@ -114,11 +114,10 @@
    */
   populateIndexMetrics?: boolean;
   /**
-<<<<<<< HEAD
    * @hidden
    *  containerRid for setting CollectionRidHeader */
   containerRid?: string;
-=======
+  /**
    * Specifies a custom maximum buffer size for storing final results for nonStreamingOrderBy queries.
    * This value is ignored if the query includes top/offset+limit clauses.
    */
@@ -133,5 +132,4 @@
    * Default: false; When set to true, it allows queries to bypass the default behavior that blocks nonStreaming queries without top or limit clauses.
    */
   allowUnboundedNonStreamingQueries?: boolean;
->>>>>>> 8e593c81
 }