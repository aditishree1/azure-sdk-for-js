// Copyright (c) Microsoft Corporation.
// Licensed under the MIT license.

export interface PartitionKeyRangePropertiesNames {
  // Partition Key Range Constants
  MinInclusive: "minInclusive";
  MaxExclusive: "maxExclusive";
  Id: "id";
}

/**
 * @hidden
 */
export const Constants = {
  HttpHeaders: {
    Authorization: "authorization",
    ETag: "etag",
    MethodOverride: "X-HTTP-Method",
    Slug: "Slug",
    ContentType: "Content-Type",
    LastModified: "Last-Modified",
    ContentEncoding: "Content-Encoding",
    CharacterSet: "CharacterSet",
    UserAgent: "User-Agent",
    IfModifiedSince: "If-Modified-Since",
    IfMatch: "If-Match",
    IfNoneMatch: "If-None-Match",
    ContentLength: "Content-Length",
    AcceptEncoding: "Accept-Encoding",
    KeepAlive: "Keep-Alive",
    CacheControl: "Cache-Control",
    TransferEncoding: "Transfer-Encoding",
    ContentLanguage: "Content-Language",
    ContentLocation: "Content-Location",
    ContentMd5: "Content-Md5",
    ContentRange: "Content-Range",
    Accept: "Accept",
    AcceptCharset: "Accept-Charset",
    AcceptLanguage: "Accept-Language",
    IfRange: "If-Range",
    IfUnmodifiedSince: "If-Unmodified-Since",
    MaxForwards: "Max-Forwards",
    ProxyAuthorization: "Proxy-Authorization",
    AcceptRanges: "Accept-Ranges",
    ProxyAuthenticate: "Proxy-Authenticate",
    RetryAfter: "Retry-After",
    SetCookie: "Set-Cookie",
    WwwAuthenticate: "Www-Authenticate",
    Origin: "Origin",
    Host: "Host",
    AccessControlAllowOrigin: "Access-Control-Allow-Origin",
    AccessControlAllowHeaders: "Access-Control-Allow-Headers",
    KeyValueEncodingFormat: "application/x-www-form-urlencoded",
    WrapAssertionFormat: "wrap_assertion_format",
    WrapAssertion: "wrap_assertion",
    WrapScope: "wrap_scope",
    SimpleToken: "SWT",
    HttpDate: "date",
    Prefer: "Prefer",
    Location: "Location",
    Referer: "referer",
    A_IM: "A-IM",

    // Query
    Query: "x-ms-documentdb-query",
    IsQuery: "x-ms-documentdb-isquery",
    IsQueryPlan: "x-ms-cosmos-is-query-plan-request",
    SupportedQueryFeatures: "x-ms-cosmos-supported-query-features",
    QueryVersion: "x-ms-cosmos-query-version",

    // Our custom Azure Cosmos DB headers
    Continuation: "x-ms-continuation",
    ContinuationToken: "x-ms-continuation-token",
    PageSize: "x-ms-max-item-count",
    ItemCount: "x-ms-item-count",
    ChangeFeedWireFormatVersion: "x-ms-cosmos-changefeed-wire-format-version",

    // Request sender generated. Simply echoed by backend.
    ActivityId: "x-ms-activity-id",
    CorrelatedActivityId: "x-ms-cosmos-correlated-activityid",
    PreTriggerInclude: "x-ms-documentdb-pre-trigger-include",
    PreTriggerExclude: "x-ms-documentdb-pre-trigger-exclude",
    PostTriggerInclude: "x-ms-documentdb-post-trigger-include",
    PostTriggerExclude: "x-ms-documentdb-post-trigger-exclude",
    IndexingDirective: "x-ms-indexing-directive",
    SessionToken: "x-ms-session-token",
    ConsistencyLevel: "x-ms-consistency-level",
    XDate: "x-ms-date",
    CollectionPartitionInfo: "x-ms-collection-partition-info",
    CollectionServiceInfo: "x-ms-collection-service-info",
    // Deprecated, use RetryAfterInMs instead.
    RetryAfterInMilliseconds: "x-ms-retry-after-ms",
    RetryAfterInMs: "x-ms-retry-after-ms",
    IsFeedUnfiltered: "x-ms-is-feed-unfiltered",
    ResourceTokenExpiry: "x-ms-documentdb-expiry-seconds",
    EnableScanInQuery: "x-ms-documentdb-query-enable-scan",
    EmitVerboseTracesInQuery: "x-ms-documentdb-query-emit-traces",
    EnableCrossPartitionQuery: "x-ms-documentdb-query-enablecrosspartition",
    ParallelizeCrossPartitionQuery: "x-ms-documentdb-query-parallelizecrosspartitionquery",
    ResponseContinuationTokenLimitInKB: "x-ms-documentdb-responsecontinuationtokenlimitinkb",

    // QueryMetrics
    // Request header to tell backend to give you query metrics.
    PopulateQueryMetrics: "x-ms-documentdb-populatequerymetrics",
    // Response header that holds the serialized version of query metrics.
    QueryMetrics: "x-ms-documentdb-query-metrics",

    // IndexMetrics
    // Request header to tell backend to give you index metrics.
    PopulateIndexMetrics: "x-ms-cosmos-populateindexmetrics",
    // Response header that holds the serialized version of index metrics.
    IndexUtilization: "x-ms-cosmos-index-utilization",
    // Version headers and values
    Version: "x-ms-version",

    // Owner name
    OwnerFullName: "x-ms-alt-content-path",

    // Owner ID used for name based request in session token.
    OwnerId: "x-ms-content-path",

    // Partition Key
    PartitionKey: "x-ms-documentdb-partitionkey",
    PartitionKeyRangeID: "x-ms-documentdb-partitionkeyrangeid",

    // Epk Range headers
    StartEpk: "x-ms-start-epk",
    EndEpk: "x-ms-end-epk",

    // Read Feed Type
    ReadFeedKeyType: "x-ms-read-key-type",

    // Quota Info
    MaxEntityCount: "x-ms-root-entity-max-count",
    CurrentEntityCount: "x-ms-root-entity-current-count",
    CollectionQuotaInMb: "x-ms-collection-quota-mb",
    CollectionCurrentUsageInMb: "x-ms-collection-usage-mb",
    MaxMediaStorageUsageInMB: "x-ms-max-media-storage-usage-mb",
    CurrentMediaStorageUsageInMB: "x-ms-media-storage-usage-mb",
    RequestCharge: "x-ms-request-charge",
    PopulateQuotaInfo: "x-ms-documentdb-populatequotainfo",
    MaxResourceQuota: "x-ms-resource-quota",

    // Offer header
    OfferType: "x-ms-offer-type",
    OfferThroughput: "x-ms-offer-throughput",
    AutoscaleSettings: "x-ms-cosmos-offer-autopilot-settings",

    // Custom RUs/minute headers
    DisableRUPerMinuteUsage: "x-ms-documentdb-disable-ru-per-minute-usage",
    IsRUPerMinuteUsed: "x-ms-documentdb-is-ru-per-minute-used",
    OfferIsRUPerMinuteThroughputEnabled: "x-ms-offer-is-ru-per-minute-throughput-enabled",

    // Index progress headers
    IndexTransformationProgress: "x-ms-documentdb-collection-index-transformation-progress",
    LazyIndexingProgress: "x-ms-documentdb-collection-lazy-indexing-progress",

    // Upsert header
    IsUpsert: "x-ms-documentdb-is-upsert",

    // Sub status of the error
    SubStatus: "x-ms-substatus",

    // StoredProcedure related headers
    EnableScriptLogging: "x-ms-documentdb-script-enable-logging",
    ScriptLogResults: "x-ms-documentdb-script-log-results",

    // Multi-Region Write
    ALLOW_MULTIPLE_WRITES: "x-ms-cosmos-allow-tentative-writes",

    // Bulk/Batch header
    IsBatchRequest: "x-ms-cosmos-is-batch-request",
    IsBatchAtomic: "x-ms-cosmos-batch-atomic",
    BatchContinueOnError: "x-ms-cosmos-batch-continue-on-error",

    // Dedicated Gateway Headers
    DedicatedGatewayPerRequestCacheStaleness: "x-ms-dedicatedgateway-max-age",
    DedicatedGatewayPerRequestBypassCache: "x-ms-dedicatedgateway-bypass-cache",

    // Cache Refresh header
    ForceRefresh: "x-ms-force-refresh",

    // Priority Based throttling header
    PriorityLevel: "x-ms-cosmos-priority-level",

    // Encryption Headers
    IsClientEncryptedHeader: "x-ms-cosmos-is-client-encrypted",
    IntendedCollectionHeader: "x-ms-cosmos-intended-collection-rid",
    DatabaseRidHeader: "x-ms-cosmos-database-rid",
    AllowCachedReadsHeader: "x-ms-cosmos-allow-cachedreads",
  },

  // GlobalDB related constants
  WritableLocations: "writableLocations",
  ReadableLocations: "readableLocations",
  LocationUnavailableExpirationTimeInMs: 5 * 60 * 1000, // 5 minutes

  // ServiceDocument Resource
  ENABLE_MULTIPLE_WRITABLE_LOCATIONS: "enableMultipleWriteLocations",

  // Background refresh time
  DefaultUnavailableLocationExpirationTimeMS: 5 * 60 * 1000,

  // Client generated retry count response header
  ThrottleRetryCount: "x-ms-throttle-retry-count",
  ThrottleRetryWaitTimeInMs: "x-ms-throttle-retry-wait-time-ms",

  // Platform
  CurrentVersion: "2020-07-15",
  AzureNamespace: "Azure.Cosmos",
  AzurePackageName: "@azure/cosmos",
  SDKName: "azure-cosmos-js",
  SDKVersion: "4.1.0",

  // Diagnostics
  CosmosDbDiagnosticLevelEnvVarName: "AZURE_COSMOSDB_DIAGNOSTICS_LEVEL",

  // Bulk Operations
  DefaultMaxBulkRequestBodySizeInBytes: 220201,

  Quota: {
    CollectionSize: "collectionSize",
  },

  Path: {
    Root: "/",
    DatabasesPathSegment: "dbs",
    CollectionsPathSegment: "colls",
    UsersPathSegment: "users",
    DocumentsPathSegment: "docs",
    PermissionsPathSegment: "permissions",
    StoredProceduresPathSegment: "sprocs",
    TriggersPathSegment: "triggers",
    UserDefinedFunctionsPathSegment: "udfs",
    ConflictsPathSegment: "conflicts",
    AttachmentsPathSegment: "attachments",
    PartitionKeyRangesPathSegment: "pkranges",
    SchemasPathSegment: "schemas",
    OffersPathSegment: "offers",
    TopologyPathSegment: "topology",
    DatabaseAccountPathSegment: "databaseaccount",
  },

  PartitionKeyRange: {
    // Partition Key Range Constants
    MinInclusive: "minInclusive",
    MaxExclusive: "maxExclusive",
    Id: "id",
  } as PartitionKeyRangePropertiesNames,

  QueryRangeConstants: {
    // Partition Key Range Constants
    MinInclusive: "minInclusive",
    MaxExclusive: "maxExclusive",
    min: "min",
  },

  /**
   * @deprecated Use EffectivePartitionKeyConstants instead
   */
  EffectiveParitionKeyConstants: {
    MinimumInclusiveEffectivePartitionKey: "",
    MaximumExclusiveEffectivePartitionKey: "FF",
  },

  EffectivePartitionKeyConstants: {
    MinimumInclusiveEffectivePartitionKey: "",
    MaximumExclusiveEffectivePartitionKey: "FF",
  },
<<<<<<< HEAD
  // Default TTL for caches related to Encryption
  DefaultEncryptionCacheTimeToLive: 2,
=======

>>>>>>> 8e593c81
  // Changefeed AllVersionsAndDeletesMode formatting version
  AllVersionsAndDeletesChangeFeedWireFormatVersion: "2021-09-15",
  ChangeFeedIfNoneMatchStartFromNowHeader: "*",
};

/**
 * @hidden
 */
export enum ResourceType {
  none = "",
  database = "dbs",
  offer = "offers",
  user = "users",
  permission = "permissions",
  container = "colls",
  conflicts = "conflicts",
  sproc = "sprocs",
  udf = "udfs",
  trigger = "triggers",
  item = "docs",
  pkranges = "pkranges",
  partitionkey = "partitionKey",
  clientencryptionkey = "clientencryptionkeys",
}

/**
 * @hidden
 */
export enum HTTPMethod {
  get = "GET",
  patch = "PATCH",
  post = "POST",
  put = "PUT",
  delete = "DELETE",
}

/**
 * @hidden
 */
export enum OperationType {
  Create = "create",
  Replace = "replace",
  Upsert = "upsert",
  Delete = "delete",
  Read = "read",
  Query = "query",
  Execute = "execute",
  Batch = "batch",
  Patch = "patch",
}

/**
 * @hidden
 */
export enum CosmosKeyType {
  PrimaryMaster = "PRIMARY_MASTER",
  SecondaryMaster = "SECONDARY_MASTER",
  PrimaryReadOnly = "PRIMARY_READONLY",
  SecondaryReadOnly = "SECONDARY_READONLY",
}

/**
 * @hidden
 */
export enum CosmosContainerChildResourceKind {
  Item = "ITEM",
  StoredProcedure = "STORED_PROCEDURE",
  UserDefinedFunction = "USER_DEFINED_FUNCTION",
  Trigger = "TRIGGER",
}
/**
 * @hidden
 */
export enum PermissionScopeValues {
  /**
   * Values which set permission Scope applicable to control plane related operations.
   */
  ScopeAccountReadValue = 0x0001,
  ScopeAccountListDatabasesValue = 0x0002,
  ScopeDatabaseReadValue = 0x0004,
  ScopeDatabaseReadOfferValue = 0x0008,
  ScopeDatabaseListContainerValue = 0x0010,
  ScopeContainerReadValue = 0x0020,
  ScopeContainerReadOfferValue = 0x0040,

  ScopeAccountCreateDatabasesValue = 0x0001,
  ScopeAccountDeleteDatabasesValue = 0x0002,
  ScopeDatabaseDeleteValue = 0x0004,
  ScopeDatabaseReplaceOfferValue = 0x0008,
  ScopeDatabaseCreateContainerValue = 0x0010,
  ScopeDatabaseDeleteContainerValue = 0x0020,
  ScopeContainerReplaceValue = 0x0040,
  ScopeContainerDeleteValue = 0x0080,
  ScopeContainerReplaceOfferValue = 0x0100,

  ScopeAccountReadAllAccessValue = 0xffff,
  ScopeDatabaseReadAllAccessValue = PermissionScopeValues.ScopeDatabaseReadValue |
    PermissionScopeValues.ScopeDatabaseReadOfferValue |
    PermissionScopeValues.ScopeDatabaseListContainerValue |
    PermissionScopeValues.ScopeContainerReadValue |
    PermissionScopeValues.ScopeContainerReadOfferValue,

  ScopeContainersReadAllAccessValue = PermissionScopeValues.ScopeContainerReadValue |
    PermissionScopeValues.ScopeContainerReadOfferValue,

  ScopeAccountWriteAllAccessValue = 0xffff,
  ScopeDatabaseWriteAllAccessValue = PermissionScopeValues.ScopeDatabaseDeleteValue |
    PermissionScopeValues.ScopeDatabaseReplaceOfferValue |
    PermissionScopeValues.ScopeDatabaseCreateContainerValue |
    PermissionScopeValues.ScopeDatabaseDeleteContainerValue |
    PermissionScopeValues.ScopeContainerReplaceValue |
    PermissionScopeValues.ScopeContainerDeleteValue |
    PermissionScopeValues.ScopeContainerReplaceOfferValue,

  ScopeContainersWriteAllAccessValue = PermissionScopeValues.ScopeContainerReplaceValue |
    PermissionScopeValues.ScopeContainerDeleteValue |
    PermissionScopeValues.ScopeContainerReplaceOfferValue,

  /**
   * Values which set permission Scope applicable to data plane related operations.
   */
  ScopeContainerExecuteQueriesValue = 0x00000001,
  ScopeContainerReadFeedsValue = 0x00000002,
  ScopeContainerReadStoredProceduresValue = 0x00000004,
  ScopeContainerReadUserDefinedFunctionsValue = 0x00000008,
  ScopeContainerReadTriggersValue = 0x00000010,
  ScopeContainerReadConflictsValue = 0x00000020,
  ScopeItemReadValue = 0x00000040,
  ScopeStoredProcedureReadValue = 0x00000080,
  ScopeUserDefinedFunctionReadValue = 0x00000100,
  ScopeTriggerReadValue = 0x00000200,

  ScopeContainerCreateItemsValue = 0x00000001,
  ScopeContainerReplaceItemsValue = 0x00000002,
  ScopeContainerUpsertItemsValue = 0x00000004,
  ScopeContainerDeleteItemsValue = 0x00000008,
  ScopeContainerCreateStoredProceduresValue = 0x00000010,
  ScopeContainerReplaceStoredProceduresValue = 0x00000020,
  ScopeContainerDeleteStoredProceduresValue = 0x00000040,
  ScopeContainerExecuteStoredProceduresValue = 0x00000080,
  ScopeContainerCreateTriggersValue = 0x00000100,
  ScopeContainerReplaceTriggersValue = 0x00000200,
  ScopeContainerDeleteTriggersValue = 0x00000400,
  ScopeContainerCreateUserDefinedFunctionsValue = 0x00000800,
  ScopeContainerReplaceUserDefinedFunctionsValue = 0x00001000,
  ScopeContainerDeleteUserDefinedFunctionSValue = 0x00002000,
  ScopeContainerDeleteCONFLICTSValue = 0x00004000,
  ScopeItemReplaceValue = 0x00010000,
  ScopeItemUpsertValue = 0x00020000,
  ScopeItemDeleteValue = 0x00040000,
  ScopeStoredProcedureReplaceValue = 0x00100000,
  ScopeStoredProcedureDeleteValue = 0x00200000,
  ScopeStoredProcedureExecuteValue = 0x00400000,
  ScopeUserDefinedFunctionReplaceValue = 0x00800000,
  ScopeUserDefinedFunctionDeleteValue = 0x01000000,
  ScopeTriggerReplaceValue = 0x02000000,
  ScopeTriggerDeleteValue = 0x04000000,

  ScopeContainerReadAllAccessValue = 0xffffffff,
  ScopeItemReadAllAccessValue = PermissionScopeValues.ScopeContainerExecuteQueriesValue |
    PermissionScopeValues.ScopeItemReadValue,
  ScopeContainerWriteAllAccessValue = 0xffffffff,
  ScopeItemWriteAllAccessValue = PermissionScopeValues.ScopeContainerCreateItemsValue |
    PermissionScopeValues.ScopeContainerReplaceItemsValue |
    PermissionScopeValues.ScopeContainerUpsertItemsValue |
    PermissionScopeValues.ScopeContainerDeleteItemsValue |
    PermissionScopeValues.ScopeItemReplaceValue |
    PermissionScopeValues.ScopeItemUpsertValue |
    PermissionScopeValues.ScopeItemDeleteValue,

  NoneValue = 0,
}
/**
 * @hidden
 */
export enum SasTokenPermissionKind {
  ContainerCreateItems = PermissionScopeValues.ScopeContainerCreateItemsValue,
  ContainerReplaceItems = PermissionScopeValues.ScopeContainerReplaceItemsValue,
  ContainerUpsertItems = PermissionScopeValues.ScopeContainerUpsertItemsValue,
  ContainerDeleteItems = PermissionScopeValues.ScopeContainerDeleteValue,
  ContainerExecuteQueries = PermissionScopeValues.ScopeContainerExecuteQueriesValue,
  ContainerReadFeeds = PermissionScopeValues.ScopeContainerReadFeedsValue,
  ContainerCreateStoreProcedure = PermissionScopeValues.ScopeContainerCreateStoredProceduresValue,
  ContainerReadStoreProcedure = PermissionScopeValues.ScopeContainerReadStoredProceduresValue,
  ContainerReplaceStoreProcedure = PermissionScopeValues.ScopeContainerReplaceStoredProceduresValue,
  ContainerDeleteStoreProcedure = PermissionScopeValues.ScopeContainerDeleteStoredProceduresValue,
  ContainerCreateTriggers = PermissionScopeValues.ScopeContainerCreateTriggersValue,
  ContainerReadTriggers = PermissionScopeValues.ScopeContainerReadTriggersValue,
  ContainerReplaceTriggers = PermissionScopeValues.ScopeContainerReplaceTriggersValue,
  ContainerDeleteTriggers = PermissionScopeValues.ScopeContainerDeleteTriggersValue,
  ContainerCreateUserDefinedFunctions = PermissionScopeValues.ScopeContainerCreateUserDefinedFunctionsValue,
  ContainerReadUserDefinedFunctions = PermissionScopeValues.ScopeContainerReadUserDefinedFunctionsValue,
  ContainerReplaceUserDefinedFunctions = PermissionScopeValues.ScopeContainerReplaceUserDefinedFunctionsValue,
  ContainerDeleteUserDefinedFunctions = PermissionScopeValues.ScopeContainerDeleteUserDefinedFunctionSValue,
  ContainerExecuteStoredProcedure = PermissionScopeValues.ScopeContainerExecuteStoredProceduresValue,
  ContainerReadConflicts = PermissionScopeValues.ScopeContainerReadConflictsValue,
  ContainerDeleteConflicts = PermissionScopeValues.ScopeContainerDeleteCONFLICTSValue,
  ContainerReadAny = PermissionScopeValues.ScopeContainerReadOfferValue,
  ContainerFullAccess = PermissionScopeValues.ScopeContainerReadAllAccessValue,
  ItemReadAny = PermissionScopeValues.ScopeItemReplaceValue,
  ItemFullAccess = PermissionScopeValues.ScopeItemReadAllAccessValue,
  ItemRead = PermissionScopeValues.ScopeItemReadValue,
  ItemReplace = PermissionScopeValues.ScopeItemReplaceValue,
  ItemUpsert = PermissionScopeValues.ScopeItemUpsertValue,
  ItemDelete = PermissionScopeValues.ScopeItemDeleteValue,
  StoreProcedureRead = PermissionScopeValues.ScopeStoredProcedureReadValue,
  StoreProcedureReplace = PermissionScopeValues.ScopeStoredProcedureReplaceValue,
  StoreProcedureDelete = PermissionScopeValues.ScopeStoredProcedureDeleteValue,
  StoreProcedureExecute = PermissionScopeValues.ScopeStoredProcedureExecuteValue,
  UserDefinedFuntionRead = PermissionScopeValues.ScopeUserDefinedFunctionReadValue,
  UserDefinedFuntionReplace = PermissionScopeValues.ScopeUserDefinedFunctionReplaceValue,
  UserDefinedFuntionDelete = PermissionScopeValues.ScopeUserDefinedFunctionDeleteValue,
  TriggerRead = PermissionScopeValues.ScopeTriggerReadValue,
  TriggerReplace = PermissionScopeValues.ScopeTriggerReplaceValue,
  TriggerDelete = PermissionScopeValues.ScopeTriggerDeleteValue,
}

export enum QueryFeature {
  NonValueAggregate = "NonValueAggregate",
  Aggregate = "Aggregate",
  Distinct = "Distinct",
  MultipleOrderBy = "MultipleOrderBy",
  OffsetAndLimit = "OffsetAndLimit",
  OrderBy = "OrderBy",
  Top = "Top",
  CompositeAggregate = "CompositeAggregate",
  GroupBy = "GroupBy",
  MultipleAggregates = "MultipleAggregates",
  NonStreamingOrderBy = "NonStreamingOrderBy",
  ListAndSetAggregate = "ListAndSetAggregate",
}<|MERGE_RESOLUTION|>--- conflicted
+++ resolved
@@ -267,12 +267,9 @@
     MinimumInclusiveEffectivePartitionKey: "",
     MaximumExclusiveEffectivePartitionKey: "FF",
   },
-<<<<<<< HEAD
+
   // Default TTL for caches related to Encryption
   DefaultEncryptionCacheTimeToLive: 2,
-=======
-
->>>>>>> 8e593c81
   // Changefeed AllVersionsAndDeletesMode formatting version
   AllVersionsAndDeletesChangeFeedWireFormatVersion: "2021-09-15",
   ChangeFeedIfNoneMatchStartFromNowHeader: "*",
