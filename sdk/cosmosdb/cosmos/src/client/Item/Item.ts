// Copyright (c) Microsoft Corporation.
// Licensed under the MIT license.
import { ClientContext } from "../../ClientContext";
import { DiagnosticNodeInternal } from "../../diagnostics/DiagnosticNodeInternal";
import {
  addContainerRid,
  copyObject,
  createDocumentUri,
  getIdFromLink,
  getPathFromLink,
  isItemResourceValid,
  ResourceType,
  StatusCodes,
} from "../../common";
import { PartitionKey, PartitionKeyInternal, convertToInternalPartitionKey } from "../../documents";
<<<<<<< HEAD
import { extractPartitionKeys, undefinedPartitionKey } from "../../extractPartitionKey";
import { ErrorResponse, RequestOptions, Response } from "../../request";
import { PatchOperationType, PatchRequestBody } from "../../utils/patch";
import { readPartitionKeyDefinition } from "../ClientUtils";
=======
import { RequestOptions, Response } from "../../request";
import { PatchRequestBody } from "../../utils/patch";
>>>>>>> 8e593c81
import { Container } from "../Container";
import { Resource } from "../Resource";
import { ItemDefinition } from "./ItemDefinition";
import { ItemResponse } from "./ItemResponse";
import { getEmptyCosmosDiagnostics, withDiagnostics } from "../../utils/diagnostics";
import { setPartitionKeyIfUndefined } from "../../extractPartitionKey";

/**
 * Used to perform operations on a specific item.
 *
 * @see {@link Items} for operations on all items; see `container.items`.
 */
export class Item {
  private partitionKey: PartitionKeyInternal;
  /**
   * Returns a reference URL to the resource. Used for linking in Permissions.
   */
  public get url(): string {
    return createDocumentUri(this.container.database.id, this.container.id, this.id);
  }

  /**
   * @hidden
   * @param container - The parent {@link Container}.
   * @param id - The id of the given {@link Item}.
   * @param partitionKey - The primary key of the given {@link Item} (only for partitioned containers).
   */
  constructor(
    public readonly container: Container,
    public readonly id: string,
    private readonly clientContext: ClientContext,
    partitionKey?: PartitionKey,
  ) {
    this.partitionKey =
      partitionKey === undefined ? undefined : convertToInternalPartitionKey(partitionKey);
  }

  /**
   * Read the item's definition.
   *
   * Any provided type, T, is not necessarily enforced by the SDK.
   * You may get more or less properties and it's up to your logic to enforce it.
   * If the type, T, is a class, it won't pass `typeof` comparisons, because it won't have a match prototype.
   * It's recommended to only use interfaces.
   *
   * There is no set schema for JSON items. They may contain any number of custom properties.
   *
   * @param options - Additional options for the request
   *
   * @example Using custom type for response
   * ```typescript
   * interface TodoItem {
   *   title: string;
   *   done: bool;
   *   id: string;
   * }
   *
   * let item: TodoItem;
   * ({body: item} = await item.read<TodoItem>());
   * ```
   */
  public async read<T extends ItemDefinition = any>(
    options: RequestOptions = {},
  ): Promise<ItemResponse<T>> {
    return withDiagnostics(async (diagnosticNode: DiagnosticNodeInternal) => {
<<<<<<< HEAD
      if (this.partitionKey === undefined) {
        const partitionKeyDefinition = await readPartitionKeyDefinition(
          diagnosticNode,
          this.container,
        );
        this.partitionKey = undefinedPartitionKey(partitionKeyDefinition);
      }
      let path = getPathFromLink(this.url);
      let id = getIdFromLink(this.url);

      if (this.clientContext.enableEncryption) {
        await addContainerRid(this.container);
        options.containerRid = this.container._rid;
        this.partitionKey = await this.container.encryptionProcessor.getEncryptedPartitionKeyValue(
          this.partitionKey,
        );
        const url = await this.container.encryptionProcessor.getEncryptedUrl(this.url);
        path = getPathFromLink(url);
        id = getIdFromLink(url);
      }

=======
      this.partitionKey = await setPartitionKeyIfUndefined(
        diagnosticNode,
        this.container,
        this.partitionKey,
      );
      const path = getPathFromLink(this.url);
      const id = getIdFromLink(this.url);
>>>>>>> 8e593c81
      let response: Response<T & Resource>;
      try {
        response = await this.clientContext.read<T>({
          path,
          resourceType: ResourceType.item,
          resourceId: id,
          options,
          partitionKey: this.partitionKey,
          diagnosticNode,
        });
      } catch (error: any) {
        if (this.clientContext.enableEncryption) {
          await this.container.ThrowIfRequestNeedsARetryPostPolicyRefresh(error);
        }
        if (error.code !== StatusCodes.NotFound) {
          throw error;
        }
        response = error;
      }
      if (this.clientContext.enableEncryption) {
        response.result = await this.container.encryptionProcessor.decrypt(response.result);
      }
      return new ItemResponse(
        response.result,
        response.headers,
        response.code,
        response.substatus,
        this,
        getEmptyCosmosDiagnostics(),
      );
    }, this.clientContext);
  }

  /**
   * Replace the item's definition.
   *
   * There is no set schema for JSON items. They may contain any number of custom properties.
   *
   * @param body - The definition to replace the existing {@link Item}'s definition with.
   * @param options - Additional options for the request
   */
  public replace(
    body: ItemDefinition,
    options?: RequestOptions,
  ): Promise<ItemResponse<ItemDefinition>>;
  /**
   * Replace the item's definition.
   *
   * Any provided type, T, is not necessarily enforced by the SDK.
   * You may get more or less properties and it's up to your logic to enforce it.
   *
   * There is no set schema for JSON items. They may contain any number of custom properties.
   *
   * @param body - The definition to replace the existing {@link Item}'s definition with.
   * @param options - Additional options for the request
   */
  public replace<T extends ItemDefinition>(
    body: T,
    options?: RequestOptions,
  ): Promise<ItemResponse<T>>;
  public async replace<T extends ItemDefinition>(
    body: T,
    options: RequestOptions = {},
  ): Promise<ItemResponse<T>> {
    return withDiagnostics(async (diagnosticNode: DiagnosticNodeInternal) => {
      this.partitionKey = await setPartitionKeyIfUndefined(
        diagnosticNode,
        this.container,
        this.partitionKey,
      );
      const err = {};
      if (!isItemResourceValid(body, err)) {
        throw err;
      }

      let path = getPathFromLink(this.url);
      let id = getIdFromLink(this.url);

      if (this.clientContext.enableEncryption) {
        body = copyObject(body);
        options = options || {};
        await addContainerRid(this.container);
        options.containerRid = this.container._rid;
        body = await this.container.encryptionProcessor.encrypt(body);
        this.partitionKey = await this.container.encryptionProcessor.getEncryptedPartitionKeyValue(
          this.partitionKey,
        );
        const url = await this.container.encryptionProcessor.getEncryptedUrl(this.url);
        path = getPathFromLink(url);
        id = getIdFromLink(url);
      }
      let response: Response<T & Resource>;
      try {
        response = await this.clientContext.replace<T>({
          body,
          path,
          resourceType: ResourceType.item,
          resourceId: id,
          options,
          partitionKey: this.partitionKey,
          diagnosticNode,
        });
      } catch (error: any) {
        if (this.clientContext.enableEncryption) {
          await this.container.ThrowIfRequestNeedsARetryPostPolicyRefresh(error);
        }
        throw error;
      }

      if (this.clientContext.enableEncryption) {
        response.result = await this.container.encryptionProcessor.decrypt(response.result);
      }
      return new ItemResponse(
        response.result,
        response.headers,
        response.code,
        response.substatus,
        this,
        getEmptyCosmosDiagnostics(),
      );
    }, this.clientContext);
  }

  /**
   * Delete the item.
   *
   * Any provided type, T, is not necessarily enforced by the SDK.
   * You may get more or less properties and it's up to your logic to enforce it.
   *
   * @param options - Additional options for the request
   */
  public async delete<T extends ItemDefinition = any>(
    options: RequestOptions = {},
  ): Promise<ItemResponse<T>> {
    return withDiagnostics(async (diagnosticNode: DiagnosticNodeInternal) => {
<<<<<<< HEAD
      if (this.partitionKey === undefined) {
        const partitionKeyResponse = await readPartitionKeyDefinition(
          diagnosticNode,
          this.container,
        );
        this.partitionKey = undefinedPartitionKey(partitionKeyResponse);
      }
      let path = getPathFromLink(this.url);
      let id = getIdFromLink(this.url);
=======
      this.partitionKey = await setPartitionKeyIfUndefined(
        diagnosticNode,
        this.container,
        this.partitionKey,
      );
>>>>>>> 8e593c81

      if (this.clientContext.enableEncryption) {
        await addContainerRid(this.container);
        options.containerRid = this.container._rid;
        this.partitionKey = await this.container.encryptionProcessor.getEncryptedPartitionKeyValue(
          this.partitionKey,
        );
        const url = await this.container.encryptionProcessor.getEncryptedUrl(this.url);
        path = getPathFromLink(url);
        id = getIdFromLink(url);
      }
      let response: Response<T & Resource>;
      try {
        response = await this.clientContext.delete<T>({
          path,
          resourceType: ResourceType.item,
          resourceId: id,
          options,
          partitionKey: this.partitionKey,
          diagnosticNode,
        });
      } catch (error: any) {
        if (this.clientContext.enableEncryption) {
          await this.container.ThrowIfRequestNeedsARetryPostPolicyRefresh(error);
        }
        throw error;
      }

      if (this.clientContext.enableEncryption) {
        response.result = await this.container.encryptionProcessor.decrypt(response.result);
      }

      return new ItemResponse(
        response.result,
        response.headers,
        response.code,
        response.substatus,
        this,
        getEmptyCosmosDiagnostics(),
      );
    }, this.clientContext);
  }

  /**
   * Perform a JSONPatch on the item.
   *
   * Any provided type, T, is not necessarily enforced by the SDK.
   * You may get more or less properties and it's up to your logic to enforce it.
   *
   * @param options - Additional options for the request
   */
  public async patch<T extends ItemDefinition = any>(
    body: PatchRequestBody,
    options: RequestOptions = {},
  ): Promise<ItemResponse<T>> {
    return withDiagnostics(async (diagnosticNode: DiagnosticNodeInternal) => {
<<<<<<< HEAD
      if (this.partitionKey === undefined) {
        const partitionKeyResponse = await readPartitionKeyDefinition(
          diagnosticNode,
          this.container,
        );
        this.partitionKey = extractPartitionKeys(body, partitionKeyResponse);
      }

      let path = getPathFromLink(this.url);
      let id = getIdFromLink(this.url);
=======
      this.partitionKey = await setPartitionKeyIfUndefined(
        diagnosticNode,
        this.container,
        this.partitionKey,
      );
      const path = getPathFromLink(this.url);
      const id = getIdFromLink(this.url);
>>>>>>> 8e593c81

      if (this.clientContext.enableEncryption) {
        await addContainerRid(this.container);
        options.containerRid = this.container._rid;
        body = copyObject(body);
        const operations = Array.isArray(body) ? body : body.operations;
        for (const operation of operations) {
          const isPathEncrypted = await this.container.encryptionProcessor.isPathEncrypted(
            operation.path,
          );
          if (operation.op === PatchOperationType.incr && isPathEncrypted) {
            throw new ErrorResponse(
              `Increment patch operation is not allowed for encrypted path '${operation.path}'`,
            );
          }
          if ("value" in operation) {
            operation.value = await this.container.encryptionProcessor.encryptProperty(
              operation.path,
              operation.value,
            );
          }
        }
        this.partitionKey = await this.container.encryptionProcessor.getEncryptedPartitionKeyValue(
          this.partitionKey,
        );
        const url = await this.container.encryptionProcessor.getEncryptedUrl(this.url);
        path = getPathFromLink(url);
        id = getIdFromLink(url);
      }
      let response: Response<T & Resource>;
      try {
        response = await this.clientContext.patch<T>({
          body,
          path,
          resourceType: ResourceType.item,
          resourceId: id,
          options,
          partitionKey: this.partitionKey,
          diagnosticNode,
        });
      } catch (error: any) {
        if (this.clientContext.enableEncryption) {
          await this.container.ThrowIfRequestNeedsARetryPostPolicyRefresh(error);
        }
        throw error;
      }
      if (this.clientContext.enableEncryption) {
        response.result = await this.container.encryptionProcessor.decrypt(response.result);
      }

      return new ItemResponse(
        response.result,
        response.headers,
        response.code,
        response.substatus,
        this,
        getEmptyCosmosDiagnostics(),
      );
    }, this.clientContext);
  }
}<|MERGE_RESOLUTION|>--- conflicted
+++ resolved
@@ -13,15 +13,8 @@
   StatusCodes,
 } from "../../common";
 import { PartitionKey, PartitionKeyInternal, convertToInternalPartitionKey } from "../../documents";
-<<<<<<< HEAD
-import { extractPartitionKeys, undefinedPartitionKey } from "../../extractPartitionKey";
 import { ErrorResponse, RequestOptions, Response } from "../../request";
 import { PatchOperationType, PatchRequestBody } from "../../utils/patch";
-import { readPartitionKeyDefinition } from "../ClientUtils";
-=======
-import { RequestOptions, Response } from "../../request";
-import { PatchRequestBody } from "../../utils/patch";
->>>>>>> 8e593c81
 import { Container } from "../Container";
 import { Resource } from "../Resource";
 import { ItemDefinition } from "./ItemDefinition";
@@ -87,14 +80,11 @@
     options: RequestOptions = {},
   ): Promise<ItemResponse<T>> {
     return withDiagnostics(async (diagnosticNode: DiagnosticNodeInternal) => {
-<<<<<<< HEAD
-      if (this.partitionKey === undefined) {
-        const partitionKeyDefinition = await readPartitionKeyDefinition(
-          diagnosticNode,
-          this.container,
-        );
-        this.partitionKey = undefinedPartitionKey(partitionKeyDefinition);
-      }
+      this.partitionKey = await setPartitionKeyIfUndefined(
+        diagnosticNode,
+        this.container,
+        this.partitionKey,
+      );
       let path = getPathFromLink(this.url);
       let id = getIdFromLink(this.url);
 
@@ -109,15 +99,6 @@
         id = getIdFromLink(url);
       }
 
-=======
-      this.partitionKey = await setPartitionKeyIfUndefined(
-        diagnosticNode,
-        this.container,
-        this.partitionKey,
-      );
-      const path = getPathFromLink(this.url);
-      const id = getIdFromLink(this.url);
->>>>>>> 8e593c81
       let response: Response<T & Resource>;
       try {
         response = await this.clientContext.read<T>({
@@ -253,23 +234,13 @@
     options: RequestOptions = {},
   ): Promise<ItemResponse<T>> {
     return withDiagnostics(async (diagnosticNode: DiagnosticNodeInternal) => {
-<<<<<<< HEAD
-      if (this.partitionKey === undefined) {
-        const partitionKeyResponse = await readPartitionKeyDefinition(
-          diagnosticNode,
-          this.container,
-        );
-        this.partitionKey = undefinedPartitionKey(partitionKeyResponse);
-      }
-      let path = getPathFromLink(this.url);
-      let id = getIdFromLink(this.url);
-=======
       this.partitionKey = await setPartitionKeyIfUndefined(
         diagnosticNode,
         this.container,
         this.partitionKey,
       );
->>>>>>> 8e593c81
+      let path = getPathFromLink(this.url);
+      let id = getIdFromLink(this.url);
 
       if (this.clientContext.enableEncryption) {
         await addContainerRid(this.container);
@@ -326,26 +297,13 @@
     options: RequestOptions = {},
   ): Promise<ItemResponse<T>> {
     return withDiagnostics(async (diagnosticNode: DiagnosticNodeInternal) => {
-<<<<<<< HEAD
-      if (this.partitionKey === undefined) {
-        const partitionKeyResponse = await readPartitionKeyDefinition(
-          diagnosticNode,
-          this.container,
-        );
-        this.partitionKey = extractPartitionKeys(body, partitionKeyResponse);
-      }
-
-      let path = getPathFromLink(this.url);
-      let id = getIdFromLink(this.url);
-=======
       this.partitionKey = await setPartitionKeyIfUndefined(
         diagnosticNode,
         this.container,
         this.partitionKey,
       );
-      const path = getPathFromLink(this.url);
-      const id = getIdFromLink(this.url);
->>>>>>> 8e593c81
+      let path = getPathFromLink(this.url);
+      let id = getIdFromLink(this.url);
 
       if (this.clientContext.enableEncryption) {
         await addContainerRid(this.container);
