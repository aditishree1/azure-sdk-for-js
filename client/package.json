{
  "name": "@azure/event-hubs",
<<<<<<< HEAD
  "version": "1.0.5",
=======
  "version": "1.0.4",
>>>>>>> 02c762be
  "description": "Azure Event Hubs SDK for JS.",
  "author": "Microsoft Corporation",
  "license": "MIT",
  "main": "./dist/lib/index.js",
  "types": "./typings/lib/index.d.ts",
  "dependencies": {
    "@azure/amqp-common": "^0.1.2",
    "async-lock": "^1.1.3",
    "debug": "^3.1.0",
    "is-buffer": "2.0.2",
    "jssha": "^2.3.1",
    "ms-rest-azure": "^2.5.9",
<<<<<<< HEAD
    "rhea-promise": "^0.1.6",
=======
    "rhea": "^0.3.1",
>>>>>>> 02c762be
    "tslib": "^1.9.3",
    "uuid": "^3.3.2"
  },
  "devDependencies": {
    "@types/async-lock": "^1.1.0",
    "@types/chai": "^4.1.4",
    "@types/chai-as-promised": "^7.1.0",
    "@types/debug": "^0.0.30",
    "@types/dotenv": "^4.0.3",
    "@types/mocha": "^5.2.5",
    "@types/node": "^8.0.37",
    "@types/uuid": "^3.4.3",
    "chai": "^4.1.2",
    "chai-as-promised": "^7.1.1",
    "dotenv": "^6.0.0",
    "mocha": "^5.2.0",
    "nyc": "^12.0.2",
    "ts-node": "^5.0.1",
    "tslint": "^5.11.0",
    "typescript": "^3.0.1"
  },
  "scripts": {
    "tslint": "tslint -p . -c tslint.json --exclude examples/**/*.ts --exclude tests/**/*.ts",
    "tsc": "tsc",
    "build": "npm run tslint && npm run tsc",
    "test": "npm run build",
    "unit": "nyc --reporter=lcov --reporter=text-lcov mocha -r ts-node/register -t 50000 ./tests/**/*.spec.ts --exit",
    "prepare": "npm run build"
  },
  "homepage": "https://github.com/Azure/azure-event-hubs-node/tree/master/client",
  "repository": {
    "type": "git",
    "url": "https://github.com/azure/azure-event-hubs-node.git"
  },
  "bugs": {
    "url": "http://github.com/Azure/azure-event-hubs-node/issues"
  }
}<|MERGE_RESOLUTION|>--- conflicted
+++ resolved
@@ -1,10 +1,6 @@
 {
   "name": "@azure/event-hubs",
-<<<<<<< HEAD
   "version": "1.0.5",
-=======
-  "version": "1.0.4",
->>>>>>> 02c762be
   "description": "Azure Event Hubs SDK for JS.",
   "author": "Microsoft Corporation",
   "license": "MIT",
@@ -17,11 +13,7 @@
     "is-buffer": "2.0.2",
     "jssha": "^2.3.1",
     "ms-rest-azure": "^2.5.9",
-<<<<<<< HEAD
     "rhea-promise": "^0.1.6",
-=======
-    "rhea": "^0.3.1",
->>>>>>> 02c762be
     "tslib": "^1.9.3",
     "uuid": "^3.3.2"
   },
